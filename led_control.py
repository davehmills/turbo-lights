"""
    Script controls the colour of the LED lights based on power or heart rate and bands provided in the relevant
    input files

    Utilised openant which can be retrieved using following:
        git clone https://github.com/pirower/openant/
        cd openant
        sudo python3 setup.py install

"""
import datetime as dt
import os
import color_setting

# noinspection PyPackageRequirements
import board
# noinspection PyUnresolvedReferences
import neopixel

# noinspection PyUnresolvedReferences
from rpi_ws281x import *
import argparse

import sys
import time
from ant.easy.node import Node
from ant.easy.channel import Channel

# CONSTANTS
PTH_CONSTANTS_FILE = os.path.join(os.path.dirname(os.path.realpath(__file__)), 'INPUT_CONSTANTS.yaml')
PAIRED_COLOR = (
    (132, 132, 130),  # Grey
    (0, 0, 255),  # Blue
    (0, 204, 34),  # Green
    (255, 255, 0),  # Yellow
    (255, 128, 0),  # Orange
    (255, 0, 0),  # Red
    (251, 3, 201)  # Purple
)

# LED strip configuration:
# LED_COUNT      = 30      # Number of LED pixels.
LED_PIN = 18      # GPIO pin connected to the pixels (18 uses PWM!).
LED_FREQ_HZ = 800000  # LED signal frequency in hertz (usually 800khz)
LED_DMA = 10      # DMA channel to use for generating signal (try 10)
LED_BRIGHTNESS = 255     # Set to 0 for darkest and 255 for brightest
LED_INVERT = False   # True to invert the signal (when using NPN transistor level shift)
LED_CHANNEL = 0       # set to '1' for GPIOs 13, 19, 41, 45 or 53


# Class for ANT+ data
class Monitor:
    """ Detecting Heart Rate Monitor values """
    colormapping: dict[int, tuple]
    power: bool
    start_time: dt.datetime
    channel_power: Channel
    channel_hr: Channel
    time_counter: dt.datetime

    def __init__(self, serial, netkey, led_controller, time_delay, number_measurements_to_average):
        """
            Initialise the class for managing the heart rate monitor
        :param str serial:  Serial string of ANT_USB stick, provided as external config file
        :param list netkey:  Hexadecimal number for the ANT stick
        :param instance led_controller:  Function which device is passed
        :param int time_delay:  Maximum delay to allow before toggling input
        :param int number_measurements_to_average:  Number of individual measurements to average
        """
        # Set timestamps to zero
        self.power_last_update = None
        self.hr_last_update = None

        self.serial = serial
        self.netkey = netkey
        self.antnode = None
        self.channel = None
        self.paired = False
        # Function which is called with the new LED colors
        self.update_led = led_controller
        self.time_delay = time_delay
        self.power = True

        # Stores the previous power values and keeps count of the number of power measurements
        # that have been processed
        self.previous_color_value = (1000, 1000, 1000)
        self.counter = 0

        # Get the relevant zones and color mapping
        zones_power = color_setting.get_zones(pth_file=PTH_CONSTANTS_FILE, power=True)
        zones_hr = color_setting.get_zones(pth_file=PTH_CONSTANTS_FILE, power=False)
        # Get colors for zones
        self.colormapping_power = color_setting.get_zone_colormapping(
            zones=zones_power, number_of_leds=self.update_led.number_leds
        )
        self.colormapping_hr = color_setting.get_zone_colormapping(
            zones=zones_hr, number_of_leds=self.update_led.number_leds
        )

        # Holders for previous power values
        self.previous_power_values = [0]*number_measurements_to_average

    def initialise_channels(self):
        """
            Start the node, listening for heart rate or power meter data
            Starts initially looking for power and switches if nothing detected every x minutes
        """
        # Initialise node
        print('initialising')
        self.antnode = Node()
        self.antnode.set_network_key(0x00, self.netkey)
        
        self.channel_power = self._setup_channel(power=True)
        print('power_channel_setup')
        # self.channel_hr = self._setup_channel(power=False)
        # print('hr_channel_setup')

    def stop(self):
        """ Stop the node"""
        if self.channel:
            self.channel.close()
            self.channel.unassign()
        if self.antnode:
            self.antnode.stop()

    def __enter__(self):
        return self

    def __exit__(self, type_, value, traceback):
        self.stop()

    def _setup_channel(self, power=False):
        """
            Setup the channel for either HR or Power
        :param bool power:  Set to True for power channel
        :return None:
        """
        # Create new channel set to receive data
        channel = self.antnode.new_channel(Channel.Type.BIDIRECTIONAL_RECEIVE)

        if power:
            channel.on_broadcast_data = self.on_power_data
            channel.on_burst_data = self.on_power_data

            channel.set_period(8182)  # might be 4091 or 8182
            channel.set_search_timeout(30)
            channel.set_rf_freq(57)
            channel.set_id(0, 11, 0)
            channel.enable_extended_messages(1)

        else:
            channel.on_broadcast_data = self.on_hr_data
            channel.on_burst_data = self.on_hr_data

            channel.set_period(8070)
            channel.set_search_timeout(12)
            channel.set_rf_freq(57)
            channel.set_id(0, 120, 0)

        return channel

    def on_power_data(self, data):
        """ Function runs whenever power data is received """
        # Store the time power data was last updated
        self.power_last_update = dt.datetime.now()
        self.counter += 1

        # Get power data and relevant color
        new_power_value = data[6]

        # Add to rolling average store
        # Remove last value and add new value to rolling average store
        del self.previous_power_values[0]
        self.previous_power_values.append(new_power_value)

        # # Calculate average and determine new color
        average_power = int(sum(self.previous_power_values) / len(self.previous_power_values))
        new_color = self.colormapping_power[average_power]

        # Transfer to using power data if not already
        if not self.power:
            self.power = True
            self.update_led.set_led_color_range(color=new_color, flash=True)
            self.previous_color_value = new_color
        else:
            # Check whether the color has actually changed and only update the LEDs
            # if the color has actually changed
            if new_color != self.previous_color_value:
                self.previous_color_value = new_color
                self.update_led.set_led_color_range(new_color)
                # self.update_led.change_led_color(color=new_color)

                self.counter = 0

    def on_hr_data(self, data):
        """ Function runs whenever power data is received """
        # Get hr data and transfer to relevant color
        data_value = int(data[7])
        color = self.colormapping_hr[data_value]

        # Ser hr update time
        self.hr_last_update = dt.datetime.now()

        # If power data hasn't been updated in a while, transfer to hr data
        if self.power:
            if (self.hr_last_update - self.power_last_update).total_seconds() > self.time_delay:
                self.update_led.set_led_color_range(color=color, flash=True)
                self.power = False
        else:
            self.update_led(color=color)


class LEDController:
    def __init__(self, number_of_leds=30):
        """
            Initialise the LED controller
        :param int number_of_leds:  Number of LEDs
        """
        # Process arguments
        parser = argparse.ArgumentParser()
        parser.add_argument('-c', '--clear', action='store_true', help='clear the display on exit')
        _ = parser.parse_args()

        # Number of leds being controlled
        self.number_leds = number_of_leds
        
        # Create NeoPixel object with appropriate configuration.
        # noinspection PyUnresolvedReferences
        self.strip = neopixel.NeoPixel(board.D18, number_of_leds, bpp=3, brightness=1.0)

        # Initialise pixels by rotating colors
        self.change_led_color(color=PAIRED_COLOR, flash=True)

    def set_led_color_range(self, setting, flash=False):
        """
            Specifies the color and number of leds to set
        :param tuple setting:
        :param bool flash:  If set to True then will flash the leds 10 times with the same setting
        :return:
        """
        # Extract settings
        color1 = setting[0][1]
        color2 = setting[1][1]
        leds1 = setting[0][0]
        leds2 = setting[1][0]

        # Set leds to the appropriate color
<<<<<<< HEAD
        print('leds1 = ' + str(leds1) + ' and color1 = ' + str(color1))
        print('leds2 = ' + str(leds2) + ' and color2 = ' + str(color2))
=======
        print('leds1 = ' + leds1 + ' and color1 = ' + color1)
        print('leds2 = ' + leds2 + ' and color2 = ' + color2)
>>>>>>> cd7d6dfa
        self.strip[:leds1] = color1
        self.strip[leds2:] = color2

        if flash:
            for x in range(10):
                self.strip.fill((0, 0, 0))
                time.sleep(0.05)
                self.strip[:leds1] = color1
                self.strip[leds2:] = color2

        return None

    def change_led_color(self, color, flash=False):
        """
            Change the color of the LED to that provided as an input value
        :param tuple color:  RGB color to set the LED to
        :param bool flash:  Will flash the LEDs if there is a change in the device that is being connected to
        :return None:
        """      
        # Determine whether color is a single value or a list
        if len(color) > 3:
            for x in color:
                # If set to flash then will set to black and then to the color
                if flash:
                    # self.color_wipe((0, 0, 0))
                    self.color_set(x)
                    
                # Set to the requested color
                # self.color_wipe(x)
                self.color_set(x)
                # time.sleep(0.2)

        else:
            # Flash LEDS if changing sensor
            if flash:
                for x in range(5):
                    # self.color_wipe(color)
                    self.color_set(color)
                    # time.sleep(0.2)
            # Finally set the color that LED is supposed to be
            # self.color_wipe(color)
            self.color_set(color)

        # # Add in 1 second delay here to avoid changing too often
        # time.sleep(0.2)

        return None

    def color_set(self, color):
        """ Change all pixels at the same time """
        # Convert to RGB
        self.strip.fill((int(color[0]), int(color[1]), int(color[2])))
        
        return None


if __name__ == '__main__':
    # Get constants
    ant_settings = color_setting.get_ant_constants(pth_file=PTH_CONSTANTS_FILE)

    # Setup LEDs
    leds = LEDController(ant_settings['LEDS'])

    # Create monitor and establish instance
    monitor = Monitor(
        serial=ant_settings['SERIAL'],
        netkey=[0xB9, 0xA5, 0x21, 0xFB, 0xBD, 0x72, 0xC3, 0x45],
        led_controller=leds,
        time_delay=ant_settings['TIME_DELAY'],
        number_measurements_to_average=ant_settings['NUMBER_POWER_VALUES']
    )

    monitor.initialise_channels()

    try:
        # Open the channels
        monitor.channel_power.open()
        print('power channel_opened')
        # monitor.channel_hr.open()
        # print('hr channel_opened')
        # Start the node
        monitor.antnode.start()
        monitor.time_counter = dt.datetime.now()
        print('node started')
        while True:
            time.sleep(0.01)
    except KeyboardInterrupt:
        leds.strip.deinit()
        sys.exit(0)
    finally:
        monitor.antnode.stop()
        leds.strip.deinit()<|MERGE_RESOLUTION|>--- conflicted
+++ resolved
@@ -245,15 +245,10 @@
         leds2 = setting[1][0]
 
         # Set leds to the appropriate color
-<<<<<<< HEAD
         print('leds1 = ' + str(leds1) + ' and color1 = ' + str(color1))
         print('leds2 = ' + str(leds2) + ' and color2 = ' + str(color2))
-=======
-        print('leds1 = ' + leds1 + ' and color1 = ' + color1)
-        print('leds2 = ' + leds2 + ' and color2 = ' + color2)
->>>>>>> cd7d6dfa
-        self.strip[:leds1] = color1
-        self.strip[leds2:] = color2
+        self.strip[:leds1] = (color1[0], color1[1], color1[2], 0)
+        self.strip[leds2:] = (color2[0], color2[1], color2[2], 0)
 
         if flash:
             for x in range(10):
